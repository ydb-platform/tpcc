/*******************************************************************************
 * oltpbenchmark.com
 *  
 *  Project Info:  http://oltpbenchmark.com
 *  Project Members:  	Carlo Curino <carlo.curino@gmail.com>
 * 				Evan Jones <ej@evanjones.ca>
 * 				DIFALLAH Djellel Eddine <djelleleddine.difallah@unifr.ch>
 * 				Andy Pavlo <pavlo@cs.brown.edu>
 * 				CUDRE-MAUROUX Philippe <philippe.cudre-mauroux@unifr.ch>  
 *  				Yang Zhang <yaaang@gmail.com> 
 * 
 *  This library is free software; you can redistribute it and/or modify it under the terms
 *  of the GNU General Public License as published by the Free Software Foundation;
 *  either version 3.0 of the License, or (at your option) any later version.
 * 
 *  This library is distributed in the hope that it will be useful, but WITHOUT ANY WARRANTY;
 *  without even the implied warranty of MERCHANTABILITY or FITNESS FOR A PARTICULAR PURPOSE.
 *  See the GNU Lesser General Public License for more details.
 ******************************************************************************/
package com.oltpbenchmark;

import java.io.*;
import java.util.ArrayList;
import java.util.LinkedList;
import java.util.List;
import java.util.Map;
import java.util.zip.GZIPOutputStream;

import com.oltpbenchmark.util.ResultUploader;
import org.apache.commons.cli.CommandLine;
import org.apache.commons.cli.CommandLineParser;
import org.apache.commons.cli.HelpFormatter;
import org.apache.commons.cli.Options;
import org.apache.commons.cli.ParseException;
import org.apache.commons.cli.PosixParser;
import org.apache.commons.collections15.map.ListOrderedMap;
import org.apache.commons.configuration.ConfigurationException;
import org.apache.commons.configuration.SubnodeConfiguration;
import org.apache.commons.configuration.XMLConfiguration;
import org.apache.commons.configuration.tree.xpath.XPathExpressionEngine;
import org.apache.log4j.Logger;

import com.edb.jdbc2.TimestampUtils;
import com.oltpbenchmark.api.BenchmarkModule;
import com.oltpbenchmark.api.TransactionType;
import com.oltpbenchmark.api.TransactionTypes;
import com.oltpbenchmark.api.Worker;
import com.oltpbenchmark.types.DatabaseType;
import com.oltpbenchmark.util.ClassUtil;
import com.oltpbenchmark.util.FileUtil;
import com.oltpbenchmark.util.QueueLimitException;
import com.oltpbenchmark.util.StringUtil;
import com.oltpbenchmark.util.TimeUtil;

public class DBWorkload {
    private static final Logger LOG = Logger.getLogger(DBWorkload.class);
    private static final Logger INIT_LOG = Logger.getLogger(DBWorkload.class);
    private static final Logger CREATE_LOG = Logger.getLogger(DBWorkload.class);
    private static final Logger LOAD_LOG = Logger.getLogger(DBWorkload.class);
    private static final Logger SCRIPT_LOG = Logger.getLogger(DBWorkload.class);
    private static final Logger EXEC_LOG = Logger.getLogger(DBWorkload.class);
    
    private static final String SINGLE_LINE = "**********************************************************************************";
    
    private static final String RATE_DISABLED = "disabled";
    private static final String RATE_UNLIMITED = "unlimited";
    
	/**
	 * @param args
	 * @throws Exception 
	 */
	public static void main(String[] args) throws Exception {
	    // Initialize log4j
		String log4jPath = System.getProperty("log4j.configuration");
		if (log4jPath != null) {
			org.apache.log4j.PropertyConfigurator.configure(log4jPath);
		} else {
			throw new RuntimeException("Missing log4j.properties file");
		}
		
		// create the command line parser
		CommandLineParser parser = new PosixParser();
		XMLConfiguration pluginConfig=null;
		try {
			pluginConfig = new XMLConfiguration("config/plugin.xml");
		} catch (ConfigurationException e1) {
			LOG.info("Plugin configuration file config/plugin.xml is missing");
			e1.printStackTrace();
		}
		pluginConfig.setExpressionEngine(new XPathExpressionEngine());
		Options options = new Options();
		options.addOption(
				"b",
				"bench",
				true,
				"[required] Benchmark class. Currently supported: "+ pluginConfig.getList("/plugin//@name"));
		options.addOption(
				"c", 
				"config", 
				true,
				"[required] Workload configuration file");
		options.addOption(
                null,
	            "create",
                true,
                "Initialize the database for this benchmark");
        options.addOption(
                null,
                "clear",
                true,
                "Clear all records in the database for this benchmark");
		options.addOption(
		        null,
		        "load",
		        true,
		        "Load data using the benchmark's data loader");
        options.addOption(
                null,
                "execute",
                true,
                "Execute the benchmark workload");
        options.addOption(
                null,
                "runscript",
                true,
                "Run an SQL script");
        options.addOption(
                null,
                "upload",
                true,
                "Upload the result");

		options.addOption("v", "verbose", false, "Display Messages");
		options.addOption("h", "help", false, "Print this help");
		options.addOption("s", "sample", true, "Sampling window");
		options.addOption("ss", false, "Verbose Sampling per Transaction");
		options.addOption("o", "output", true, "Output file (default System.out)");
		options.addOption("d", "directory", true, "Base directory for the result files, default is current directory");
		options.addOption("t", "timestamp", false, "Each result file is prepended with a timestamp for the beginning of the experiment");
		options.addOption(null, "histograms", false, "Print txn histograms");
		options.addOption(null, "dialects-export", true, "Export benchmark SQL to a dialects file");

        // parse the command line arguments
        CommandLine argsLine = parser.parse(options, args);
        if (argsLine.hasOption("h")) {
            printUsage(options);
            return;
        } else if (argsLine.hasOption("c") == false) {
            LOG.error("Missing Configuration file");
            printUsage(options);
            return;
        } else if (argsLine.hasOption("b") == false) {
            LOG.fatal("Missing Benchmark Class to load");
            printUsage(options);
            return;
        }
        
        // If an output directory is used, store the information
        String outputDirectory = "";
        if (argsLine.hasOption("d")) {
            outputDirectory = argsLine.getOptionValue("d");
        }
        
        String timestampValue = "";
        if (argsLine.hasOption("t")) {
            timestampValue = String.valueOf(TimeUtil.getCurrentTime().getTime()) + "_";
        }
                
        
        
//       -------------------------------------------------------------------
//        GET PLUGIN LIST
//       -------------------------------------------------------------------
        
        String plugins = argsLine.getOptionValue("b");
        
        String[] pluginList = plugins.split(",");
        List<BenchmarkModule> benchList = new ArrayList<BenchmarkModule>();
        
        
        // Use this list for filtering of the output
        List<TransactionType> activeTXTypes = new ArrayList<TransactionType>();

        
        String configFile = argsLine.getOptionValue("c");
        XMLConfiguration xmlConfig = new XMLConfiguration(configFile);
        xmlConfig.setExpressionEngine(new XPathExpressionEngine());
        int lastTxnId = 0;

        for (String plugin : pluginList) {
        	
        	// ----------------------------------------------------------------
        	// WORKLOAD CONFIGURATION
        	// ----------------------------------------------------------------
        	
        	String pluginTest = "";
        	
    	    pluginTest = "[@bench='" + plugin + "']";
        	
	        WorkloadConfiguration wrkld = new WorkloadConfiguration();
	        wrkld.setBenchmarkName(plugin);
	        wrkld.setXmlConfig(xmlConfig);
	        wrkld.setDBType(DatabaseType.get(xmlConfig.getString("dbtype")));
	        wrkld.setDBDriver(xmlConfig.getString("driver"));
	        wrkld.setDBConnection(xmlConfig.getString("DBUrl"));
	        wrkld.setDBName(xmlConfig.getString("DBName"));
	        wrkld.setDBUsername(xmlConfig.getString("username"));
	        wrkld.setDBPassword(xmlConfig.getString("password"));
	        int terminals = xmlConfig.getInt("terminals[not(@bench)]", 0);
	        terminals = xmlConfig.getInt("terminals" + pluginTest, terminals);
	        wrkld.setTerminals(terminals);
	        wrkld.setIsolationMode(xmlConfig.getString("isolation", "TRANSACTION_SERIALIZABLE"));
	        wrkld.setScaleFactor(xmlConfig.getDouble("scalefactor", 1.0));
	        wrkld.setRecordAbortMessages(xmlConfig.getBoolean("recordabortmessages", false));
	        
	        
	        int size = xmlConfig.configurationsAt("/works/work").size();
	        for (int i = 1; i < size + 1; i++) {
	            SubnodeConfiguration work = xmlConfig.configurationAt("works/work[" + i + "]");
	            List<String> weight_strings;
	            
	            // use a workaround if there multiple workloads or single
	            // attributed workload
	            if (pluginList.length > 1 || work.containsKey("weights[@bench]")) {
					weight_strings = get_weights(plugin, work);
	            } else {
	            	weight_strings = work.getList("weights[not(@bench)]"); 
	            }
	            int rate = 1;
	            boolean rateLimited = true;
	            boolean disabled = false;

	            // can be "disabled", "unlimited" or a number
	            String rate_string;
	            rate_string = work.getString("rate[not(@bench)]", "");
	            rate_string = work.getString("rate" + pluginTest, rate_string);
	            if (rate_string.equals(RATE_DISABLED)) {
	                disabled = true;
	            } else if (rate_string.equals(RATE_UNLIMITED)) {
	                rateLimited = false;
	            } else if (rate_string.isEmpty()) {
	                LOG.fatal(String.format("Please specify the rate for phase %d and workload %s", i, plugin));
	                System.exit(-1);
	            } else {
	                try {
	                    rate = Integer.parseInt(rate_string);
	                    if (rate < 1) {
	                        LOG.fatal("Rate limit must be at least 1. Use unlimited or disabled values instead.");
	                        System.exit(-1);
	                    }
	                } catch (NumberFormatException e) {
	                    LOG.fatal(String.format("Rate string must be '%s', '%s' or a number", RATE_DISABLED, RATE_UNLIMITED));
	                    System.exit(-1);
	                }
	            }
	            Phase.Arrival arrival=Phase.Arrival.REGULAR;
	            String arrive=work.getString("@arrival","regular");
	            if(arrive.toUpperCase().equals("POISSON"))
	                arrival=Phase.Arrival.POISSON;
	            
	            int activeTerminals;
	            activeTerminals = work.getInt("active_terminals[not(@bench)]", terminals);
	            activeTerminals = work.getInt("active_terminals" + pluginTest, activeTerminals);
	            if (activeTerminals > terminals) {
	                System.out.println("Configuration error in work " + i + ": number of active terminals" + "" +
	                		"is bigger than the total number of terminals");
	                System.exit(-1);
	            }
	            wrkld.addWork(work.getInt("/time"),
	            			  rate,
	                          weight_strings,
	                          rateLimited,
	                          disabled,
	                          activeTerminals,
	                          arrival);
	        } // FOR
	
	        int numTxnTypes = xmlConfig.configurationsAt("transactiontypes" + pluginTest + "/transactiontype").size();
	        if (numTxnTypes == 0 && pluginList.length == 1) {
	            //if it is a single workload run, <transactiontypes /> w/o attribute is used
	            pluginTest = "[not(@bench)]";
	            numTxnTypes = xmlConfig.configurationsAt("transactiontypes" + pluginTest + "/transactiontype").size();
	        }
	        wrkld.setNumTxnTypes(numTxnTypes);
	
	        // CHECKING INPUT PHASES
	        int j = 0;
	        for (Phase p : wrkld.getAllPhases()) {
	            j++;
	            if (p.getWeightCount() != wrkld.getNumTxnTypes()) {
	                LOG.fatal(String.format("Configuration files is inconsistent, phase %d contains %d weights but you defined %d transaction types",
	                                        j, p.getWeightCount(), wrkld.getNumTxnTypes()));
	                System.exit(-1);
	            }
	        } // FOR
	
	        // Generate the dialect map
	        wrkld.init();
	
	        assert (wrkld.getNumTxnTypes() >= 0);
	        assert (xmlConfig != null);

	        // ----------------------------------------------------------------
	        // BENCHMARK MODULE
	        // ----------------------------------------------------------------
        
	       	String classname = pluginConfig.getString("/plugin[@name='" + plugin + "']");
	
	        if (classname == null)
	        {
	            throw new ParseException("Plugin " + plugin + " is undefined in config/plugin.xml");
	        }
	        BenchmarkModule bench = ClassUtil.newInstance(classname, new Object[] { wrkld }, new Class<?>[] { WorkloadConfiguration.class });
		    assert (benchList.get(0) != null);
	
	        Map<String, Object> initDebug = new ListOrderedMap<String, Object>();
	        initDebug.put("Benchmark", String.format("%s {%s}", plugin.toUpperCase(), classname));
	        initDebug.put("Configuration", configFile);
	        initDebug.put("Type", wrkld.getDBType());
	        initDebug.put("Driver", wrkld.getDBDriver());
	        initDebug.put("URL", wrkld.getDBConnection());
	        initDebug.put("Isolation", xmlConfig.getString("isolation", "TRANSACTION_SERIALIZABLE [DEFAULT]"));
	        initDebug.put("Scale Factor", wrkld.getScaleFactor());
	        INIT_LOG.info(SINGLE_LINE + "\n\n" + StringUtil.formatMaps(initDebug));
	        INIT_LOG.info(SINGLE_LINE);

        
	        // Load TransactionTypes
	        List<TransactionType> ttypes = new ArrayList<TransactionType>();

	        // Always add an INVALID type for Carlo
	        ttypes.add(TransactionType.INVALID);
	        int txnIdOffset = lastTxnId;
	        for (int i = 1; i < wrkld.getNumTxnTypes() + 1; i++) {
	            String key = "transactiontypes" + pluginTest + "/transactiontype[" + i + "]";
	            String txnName = xmlConfig.getString(key + "/name");
	            int txnId = i + 1;
	            if (xmlConfig.containsKey(key + "/id")) {
	                txnId = xmlConfig.getInt(key + "/id");
	            }
	            TransactionType tmpType = bench.initTransactionType(txnName, txnId + txnIdOffset);
	            // Keep a reference for filtering
	            activeTXTypes.add(tmpType);
	            // Add a reference for the active TTypes in this benchmark
	            ttypes.add(tmpType);
	            lastTxnId = i;
	        } // FOR
	        TransactionTypes tt = new TransactionTypes(ttypes);
	        wrkld.setTransTypes(tt);
	        LOG.debug("Using the following transaction types: " + tt);
	        
	        benchList.add(bench);
        }
        
        // Export StatementDialects
        if (isBooleanOptionSet(argsLine, "dialects-export")) {
            BenchmarkModule bench = benchList.get(0);
            if (bench.getStatementDialects() != null) {
                LOG.info("Exporting StatementDialects for " + bench);
                String xml = bench.getStatementDialects().export(bench.getWorkloadConfiguration().getDBType(),
                                                                 bench.getProcedures().values());
                System.out.println(xml);
                System.exit(0);
            }
            throw new RuntimeException("No StatementDialects is available for " + bench);
        }

        
        @Deprecated
        boolean verbose = argsLine.hasOption("v");

        // Create the Benchmark's Database
        if (isBooleanOptionSet(argsLine, "create")) {
            for (BenchmarkModule benchmark : benchList) {
                CREATE_LOG.info("Creating new " + benchmark.getBenchmarkName().toUpperCase() + " database...");
                runCreator(benchmark, verbose);
                CREATE_LOG.info("Finished!");
                CREATE_LOG.info(SINGLE_LINE);
            }
        } else if (CREATE_LOG.isDebugEnabled()) {
            CREATE_LOG.debug("Skipping creating benchmark database tables");
            CREATE_LOG.info(SINGLE_LINE);
        }

        // Clear the Benchmark's Database
        if (isBooleanOptionSet(argsLine, "clear")) {
                for (BenchmarkModule benchmark : benchList) {
                CREATE_LOG.info("Resetting " + benchmark.getBenchmarkName().toUpperCase() + " database...");
                benchmark.clearDatabase();
                CREATE_LOG.info("Finished!");
                CREATE_LOG.info(SINGLE_LINE);
            }
        } else if (CREATE_LOG.isDebugEnabled()) {
            CREATE_LOG.debug("Skipping creating benchmark database tables");
            CREATE_LOG.info(SINGLE_LINE);
        }

        // Execute Loader
        if (isBooleanOptionSet(argsLine, "load")) {
            for (BenchmarkModule benchmark : benchList) {
                LOAD_LOG.info("Loading data into " + benchmark.getBenchmarkName().toUpperCase() + " database...");
                runLoader(benchmark, verbose);
                LOAD_LOG.info("Finished!");
                LOAD_LOG.info(SINGLE_LINE);
            }
        } else if (LOAD_LOG.isDebugEnabled()) {
            LOAD_LOG.debug("Skipping loading benchmark database records");
            LOAD_LOG.info(SINGLE_LINE);
        }
        
        // Execute a Script
        if (argsLine.hasOption("runscript")) {
            for (BenchmarkModule benchmark : benchList) {
                String script = argsLine.getOptionValue("runscript");
                SCRIPT_LOG.info("Running a SQL script: "+script);
                runScript(benchmark, script);
                SCRIPT_LOG.info("Finished!");
                SCRIPT_LOG.info(SINGLE_LINE);
            }
        }

        // Execute Workload
        if (isBooleanOptionSet(argsLine, "execute")) {
            // Bombs away!
            Results r = null;
            try {
                r = runWorkload(benchList, verbose);
            } catch (Throwable ex) {
                LOG.error("Unexpected error when running benchmarks.", ex);
                System.exit(1);
            }
            assert(r != null);

            PrintStream ps = System.out;
            PrintStream rs = System.out;
            ResultUploader ru = new ResultUploader(r, xmlConfig, argsLine);

            if (argsLine.hasOption("o")) {
<<<<<<< HEAD
                ps = new PrintStream(new File(argsLine.getOptionValue("o") + ".res"));
                EXEC_LOG.info("Output samples into file: " + argsLine.getOptionValue("o") + ".res");
                rs = new PrintStream(new GZIPOutputStream(new FileOutputStream(new File(argsLine.getOptionValue("o") + ".raw.gz"))));
                EXEC_LOG.info("Output raw data into file: " + argsLine.getOptionValue("o") + ".raw.gz");
                PrintStream ss = new PrintStream(new File(argsLine.getOptionValue("o") + ".summary"));
                EXEC_LOG.info("Output summary data into file: " + argsLine.getOptionValue("o") + ".summary");
                ru.writeSummary(ss);
                ss.close();
                ss = new PrintStream(new File(argsLine.getOptionValue("o") + ".db.cnf"));
                EXEC_LOG.info("Output db config into file: " + argsLine.getOptionValue("o") + ".db.cnf");
                ru.writeDBParameters(ss);
                ss.close();
                ss = new PrintStream(new File(argsLine.getOptionValue("o") + ".ben.cnf"));
                EXEC_LOG.info("Output benchmark config into file: " + argsLine.getOptionValue("o") + ".ben.cnf");
                ru.writeBenchmarkConf(ss);
                ss.close();
=======
                
                // Check if directory needs to be created
                if (outputDirectory.length() > 0) {
                    FileUtil.makeDirIfNotExists(outputDirectory.split("/"));
                }
                
                // Build the complex path
                String baseFile = timestampValue + argsLine.getOptionValue("o");
                
                // Increment the filename for new results
                String nextName = FileUtil.getNextFilename(FileUtil.joinPath(outputDirectory, baseFile + ".res"));
                ps = new PrintStream(new File(nextName));
                EXEC_LOG.info("Output into file: " + nextName);

                nextName = FileUtil.getNextFilename(FileUtil.joinPath(outputDirectory, baseFile + ".raw"));
                rs = new PrintStream(new File(nextName));
                EXEC_LOG.info("Output Raw data into file: " + nextName);
                
>>>>>>> dc67b8ef
            } else if (EXEC_LOG.isDebugEnabled()) {
                EXEC_LOG.debug("No output file specified");
            }
            
            if (argsLine.hasOption("s")) {
                int windowSize = Integer.parseInt(argsLine.getOptionValue("s"));
                EXEC_LOG.info("Grouped into Buckets of " + windowSize + " seconds");
                r.writeCSV(windowSize, ps);
<<<<<<< HEAD

                if (isBooleanOptionSet(argsLine, "upload")) {
                    ru.uploadResult();
                }
=======
                
                // Allow more detailed reporting by transaction to make it easier to check
                if (argsLine.hasOption("ss")) {
                    
                    for (TransactionType t : activeTXTypes) {
                        PrintStream ts = ps;
                        
                        if (ts != System.out) {
                            // Get the actual filename for the output
                            String baseFile = timestampValue + argsLine.getOptionValue("o") + "_" + t.getName();
                            String prepended = outputDirectory + timestampValue;
                            String nextName = FileUtil.getNextFilename(FileUtil.joinPath(outputDirectory, baseFile + ".res"));                            
                            ts = new PrintStream(new File(nextName));
                            r.writeCSV(windowSize, ts, t);
                            ts.close();
                        }
                    }
                }
                
>>>>>>> dc67b8ef
            } else if (EXEC_LOG.isDebugEnabled()) {
                EXEC_LOG.warn("No bucket size specified");
            }
            if (argsLine.hasOption("histograms")) {
                EXEC_LOG.info(SINGLE_LINE);
                EXEC_LOG.info("Completed Transactions:\n" + r.getTransactionSuccessHistogram() + "\n");
                EXEC_LOG.info("Aborted Transactions:\n" + r.getTransactionAbortHistogram() + "\n");
                EXEC_LOG.info("Rejected Transactions:\n" + r.getTransactionRetryHistogram());
                EXEC_LOG.info("Unexpected Errors:\n" + r.getTransactionErrorHistogram());
                if (r.getTransactionAbortMessageHistogram().isEmpty() == false)
                    EXEC_LOG.info("User Aborts:\n" + StringUtil.formatMaps(r.getTransactionAbortMessageHistogram()));
            } else if (EXEC_LOG.isDebugEnabled()) {
                EXEC_LOG.warn("No bucket size specified");
            }

            r.writeAllCSVAbsoluteTiming(rs);

            ps.close();
            rs.close();
        } else {
            EXEC_LOG.info("Skipping benchmark workload execution");
        }
    }

	/* buggy piece of shit of Java XPath implementation made me do it 
	   replaces good old [@bench="{plugin_name}", which doesn't work in Java XPath with lists
	 */
	private static List<String> get_weights(String plugin, SubnodeConfiguration work) {
		    
			List<String> weight_strings = new LinkedList<String>();
		    @SuppressWarnings("unchecked")
			List<SubnodeConfiguration> weights = work.configurationsAt("weights");
		    boolean weights_started = false;
		    
		    for (SubnodeConfiguration weight : weights) {
		    	
		    	// stop if second attributed node encountered
		    	if (weights_started && weight.getRootNode().getAttributeCount() > 0) {
		    		break;
		    	}
		    	//start adding node values, if node with attribute equal to current plugin encountered
		    	if (weight.getRootNode().getAttributeCount() > 0 && weight.getRootNode().getAttribute(0).getValue().equals(plugin)) {
		    		weights_started = true;
		    	}
		    	if (weights_started) {
		    		weight_strings.add(weight.getString(""));
		    	}
		    	
		    }
		    return weight_strings;
	}
	
    private static void runScript(BenchmarkModule bench, String script) {
        SCRIPT_LOG.debug(String.format("Running %s", script));
        bench.runScript(script);
    }

    private static void runCreator(BenchmarkModule bench, boolean verbose) {
        CREATE_LOG.debug(String.format("Creating %s Database", bench));
        bench.createDatabase();
    }
    
    private static void runLoader(BenchmarkModule bench, boolean verbose) {
        LOAD_LOG.debug(String.format("Loading %s Database", bench));
        bench.loadDatabase();
    }

    private static Results runWorkload(List<BenchmarkModule> benchList, boolean verbose) throws QueueLimitException, IOException {
    	List<Worker> workers = new ArrayList<Worker>();
    	List<WorkloadConfiguration> workConfs = new ArrayList<WorkloadConfiguration>();
    	for (BenchmarkModule bench : benchList) {
    		EXEC_LOG.info("Creating " + bench.getWorkloadConfiguration().getTerminals() + " virtual terminals...");
    		workers.addAll(bench.makeWorkers(verbose));
    		// EXEC_LOG.info("done.");
    		EXEC_LOG.info(String.format("Launching the %s Benchmark with %s Phases...",
    				bench.getBenchmarkName(), bench.getWorkloadConfiguration().getNumberOfPhases()));
    		workConfs.add(bench.getWorkloadConfiguration());
    		
    	}
        Results r = ThreadBench.runRateLimitedBenchmark(workers, workConfs);
        EXEC_LOG.info(SINGLE_LINE);
        EXEC_LOG.info("Rate limited reqs/s: " + r);
        return r;
    }

    private static void printUsage(Options options) {
        HelpFormatter hlpfrmt = new HelpFormatter();
        hlpfrmt.printHelp("oltpbenchmark", options);
    }

    /**
     * Returns true if the given key is in the CommandLine object and is set to
     * true.
     * 
     * @param argsLine
     * @param key
     * @return
     */
    private static boolean isBooleanOptionSet(CommandLine argsLine, String key) {
        if (argsLine.hasOption(key)) {
            LOG.debug("CommandLine has option '" + key + "'. Checking whether set to true");
            String val = argsLine.getOptionValue(key);
            LOG.debug(String.format("CommandLine %s => %s", key, val));
            return (val != null ? val.equalsIgnoreCase("true") : false);
        }
        return (false);
    }
	
}<|MERGE_RESOLUTION|>--- conflicted
+++ resolved
@@ -436,25 +436,6 @@
             ResultUploader ru = new ResultUploader(r, xmlConfig, argsLine);
 
             if (argsLine.hasOption("o")) {
-<<<<<<< HEAD
-                ps = new PrintStream(new File(argsLine.getOptionValue("o") + ".res"));
-                EXEC_LOG.info("Output samples into file: " + argsLine.getOptionValue("o") + ".res");
-                rs = new PrintStream(new GZIPOutputStream(new FileOutputStream(new File(argsLine.getOptionValue("o") + ".raw.gz"))));
-                EXEC_LOG.info("Output raw data into file: " + argsLine.getOptionValue("o") + ".raw.gz");
-                PrintStream ss = new PrintStream(new File(argsLine.getOptionValue("o") + ".summary"));
-                EXEC_LOG.info("Output summary data into file: " + argsLine.getOptionValue("o") + ".summary");
-                ru.writeSummary(ss);
-                ss.close();
-                ss = new PrintStream(new File(argsLine.getOptionValue("o") + ".db.cnf"));
-                EXEC_LOG.info("Output db config into file: " + argsLine.getOptionValue("o") + ".db.cnf");
-                ru.writeDBParameters(ss);
-                ss.close();
-                ss = new PrintStream(new File(argsLine.getOptionValue("o") + ".ben.cnf"));
-                EXEC_LOG.info("Output benchmark config into file: " + argsLine.getOptionValue("o") + ".ben.cnf");
-                ru.writeBenchmarkConf(ss);
-                ss.close();
-=======
-                
                 // Check if directory needs to be created
                 if (outputDirectory.length() > 0) {
                     FileUtil.makeDirIfNotExists(outputDirectory.split("/"));
@@ -471,8 +452,24 @@
                 nextName = FileUtil.getNextFilename(FileUtil.joinPath(outputDirectory, baseFile + ".raw"));
                 rs = new PrintStream(new File(nextName));
                 EXEC_LOG.info("Output Raw data into file: " + nextName);
-                
->>>>>>> dc67b8ef
+
+                nextName = FileUtil.getNextFilename(FileUtil.joinPath(outputDirectory, baseFile + ".summary"));
+                PrintStream ss = new PrintStream(new File(nextName));
+                EXEC_LOG.info("Output summary data into file: " + nextName);
+                ru.writeSummary(ss);
+                ss.close();
+
+                nextName = FileUtil.getNextFilename(FileUtil.joinPath(outputDirectory, baseFile + ".db.cnf"));
+                ss = new PrintStream(new File(nextName));
+                EXEC_LOG.info("Output db config into file: " + nextName);
+                ru.writeDBParameters(ss);
+                ss.close();
+
+                nextName = FileUtil.getNextFilename(FileUtil.joinPath(outputDirectory, baseFile + ".ben.cnf"));
+                ss = new PrintStream(new File(nextName));
+                EXEC_LOG.info("Output benchmark config into file: " + nextName);
+                ru.writeBenchmarkConf(ss);
+                ss.close();
             } else if (EXEC_LOG.isDebugEnabled()) {
                 EXEC_LOG.debug("No output file specified");
             }
@@ -481,13 +478,11 @@
                 int windowSize = Integer.parseInt(argsLine.getOptionValue("s"));
                 EXEC_LOG.info("Grouped into Buckets of " + windowSize + " seconds");
                 r.writeCSV(windowSize, ps);
-<<<<<<< HEAD
 
                 if (isBooleanOptionSet(argsLine, "upload")) {
                     ru.uploadResult();
                 }
-=======
-                
+
                 // Allow more detailed reporting by transaction to make it easier to check
                 if (argsLine.hasOption("ss")) {
                     
@@ -505,8 +500,6 @@
                         }
                     }
                 }
-                
->>>>>>> dc67b8ef
             } else if (EXEC_LOG.isDebugEnabled()) {
                 EXEC_LOG.warn("No bucket size specified");
             }
