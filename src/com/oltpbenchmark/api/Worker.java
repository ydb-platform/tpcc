package com.oltpbenchmark.api;

import java.sql.Connection;
import java.sql.Statement;
import java.sql.SQLException;
import java.sql.Savepoint;
import java.util.HashMap;
import java.util.Map;
import java.util.Map.Entry;
import java.util.Random;

import org.apache.log4j.Logger;

import com.oltpbenchmark.LatencyRecord;
import com.oltpbenchmark.Phase;
import com.oltpbenchmark.SubmittedProcedure;
import com.oltpbenchmark.WorkloadConfiguration;
import com.oltpbenchmark.WorkloadState;
import com.oltpbenchmark.api.Procedure.UserAbortException;
import com.oltpbenchmark.catalog.Catalog;
import com.oltpbenchmark.types.DatabaseType;
import com.oltpbenchmark.types.State;
import com.oltpbenchmark.types.TransactionStatus;
import com.oltpbenchmark.util.Histogram;
import com.oltpbenchmark.util.StringUtil;

public abstract class Worker implements Runnable {
    private static final Logger LOG = Logger.getLogger(Worker.class);

	private WorkloadState wrkldState;
	private LatencyRecord latencies;
    private Statement currStatement;
	
	private final int id;
	private final BenchmarkModule benchmarkModule;
	protected final Connection conn;
	protected final WorkloadConfiguration wrkld;
	protected final TransactionTypes transactionTypes;
	protected final Map<TransactionType, Procedure> procedures = new HashMap<TransactionType, Procedure>();
	protected final Map<String, Procedure> name_procedures = new HashMap<String, Procedure>();
	protected final Map<Class<? extends Procedure>, Procedure> class_procedures = new HashMap<Class<? extends Procedure>, Procedure>();
	
	private final Histogram<TransactionType> txnSuccess = new Histogram<TransactionType>();
	private final Histogram<TransactionType> txnAbort = new Histogram<TransactionType>();
	private final Histogram<TransactionType> txnRetry = new Histogram<TransactionType>();
	private final Histogram<TransactionType> txnErrors = new Histogram<TransactionType>();
	private final Map<TransactionType, Histogram<String>> txnAbortMessages = new HashMap<TransactionType, Histogram<String>>();
	
	private boolean seenDone = false;
	
	public Worker(BenchmarkModule benchmarkModule, int id) {
		this.id = id;
		this.benchmarkModule = benchmarkModule;
		this.wrkld = this.benchmarkModule.getWorkloadConfiguration();
		this.wrkldState = this.wrkld.getWorkloadState();
        this.currStatement = null;
		this.transactionTypes = this.wrkld.getTransTypes();
		assert(this.transactionTypes != null) :
		    "The TransactionTypes from the WorkloadConfiguration is null!";
		
		try {
		    this.conn = this.benchmarkModule.makeConnection();
		    this.conn.setAutoCommit(false);
		    conn.setTransactionIsolation(this.wrkld.getIsolationMode());
		} catch (SQLException ex) {
		    throw new RuntimeException("Failed to connect to database", ex);
		}
		
		// Generate all the Procedures that we're going to need
		this.procedures.putAll(this.benchmarkModule.getProcedures());
		assert(this.procedures.size() == this.transactionTypes.size()) :
		    String.format("Failed to get all of the Procedures for %s [expected=%d, actual=%d]",
		                  this.benchmarkModule.getBenchmarkName(),
		                  this.transactionTypes.size(),
		                  this.procedures.size());
        for (Entry<TransactionType, Procedure> e : this.procedures.entrySet()) {
            Procedure proc = e.getValue();
            this.name_procedures.put(e.getKey().getName(), proc);
            this.class_procedures.put(proc.getClass(), proc);
            // e.getValue().generateAllPreparedStatements(this.conn);
        } // FOR
	}
	
	/**
	 * Get the BenchmarkModule managing this Worker
	 */
	@SuppressWarnings("unchecked")
    public final <T extends BenchmarkModule> T getBenchmarkModule() {
	    return ((T)this.benchmarkModule);
	}
	/**
	 * Get the unique thread id for this worker
	 */
	public final int getId() {
		return this.id;
	}
	/**
	 * Get the the total number of workers in this benchmark invocation
	 */
	public final int getNumWorkers() {
	    return (this.benchmarkModule.getWorkloadConfiguration().getTerminals());
	}
	public final WorkloadConfiguration getWorkloadConfiguration() {
	    return (this.benchmarkModule.getWorkloadConfiguration());
	}
	public final Catalog getCatalog() {
	    return (this.benchmarkModule.getCatalog());
	}
	public final Random rng() {
	    return (this.benchmarkModule.rng());
	}
	
	public final Connection getConnection() {
	    return (this.conn);
	}
	public final int getRequests() {
        return latencies.size();
    }
    public final Iterable<LatencyRecord.Sample> getLatencyRecords() {
        return latencies;
    }
	
	public final Procedure getProcedure(TransactionType type) {
        return (this.procedures.get(type));
    }
	@Deprecated
    public final Procedure getProcedure(String name) {
        return (this.name_procedures.get(name));
    }
    @SuppressWarnings("unchecked")
    public final <T extends Procedure> T getProcedure(Class<T> procClass) {
        return (T)(this.class_procedures.get(procClass));
    }
    
    public final Histogram<TransactionType> getTransactionSuccessHistogram() {
        return (this.txnSuccess);
    }
    public final Histogram<TransactionType> getTransactionRetryHistogram() {
        return (this.txnRetry);
    }
    public final Histogram<TransactionType> getTransactionAbortHistogram() {
        return (this.txnAbort);
    }
    public final Histogram<TransactionType> getTransactionErrorHistogram() {
        return (this.txnErrors);
    }
    public final Map<TransactionType, Histogram<String>> getTransactionAbortMessageHistogram() {
        return (this.txnAbortMessages);
    }
    
    synchronized public void setCurrStatement(Statement s) {
        this.currStatement = s;
    }

    /**
     * Stop executing the current statement.
     */
    synchronized public void cancelStatement() {
        try {
            if (this.currStatement != null)
                this.currStatement.cancel();
        } catch(SQLException e) {
            LOG.error("Failed to cancel statement: " + e.getMessage());
        }
    }

    /**
     * Get unique name for this worker's thread
     */
    public final String getName() {
        return String.format("worker%03d", this.getId());
    }
    
	@Override
	public final void run() {
	    Thread t = Thread.currentThread();
        SubmittedProcedure pieceOfWork;
	    t.setName(this.getName());
	    
		// In case of reuse reset the measurements
		latencies = new LatencyRecord(wrkldState.getTestStartNs());

		// Invoke the initialize callback
		try {
		    this.initialize();
		} catch (Throwable ex) {
		    throw new RuntimeException("Unexpected error when initializing " + this.getName(), ex);
		}
		
		// wait for start
		wrkldState.blockForStart();
        State preState, postState;
        Phase phase;
		
		TransactionType invalidTT = TransactionType.INVALID;
		assert(invalidTT != null);
		
work:
		while (true) {

            // PART 1: Init and check if done

            preState = wrkldState.getGlobalState();
            phase = this.wrkldState.getCurrentPhase();

            switch (preState) {
                case DONE:
                    if (!seenDone) {
                        // This is the first time we have observed that the
                        // test is done notify the global test state, then
                        // continue applying load
				seenDone = true;
				wrkldState.signalDone();
                        break work;
                    }
				break;
			}

            // PART 2: Wait for work

            // Sleep if there's nothing to do.
			wrkldState.stayAwake();
            phase = this.wrkldState.getCurrentPhase();
            if (phase == null)
                continue work;

            // Grab some work and update the state, in case it changed while we
            // waited.
            pieceOfWork = wrkldState.fetchWork();
            preState = wrkldState.getGlobalState();

            phase = this.wrkldState.getCurrentPhase();
            if (phase == null)
                continue work;

            switch (preState) {
                case DONE:
                case EXIT:
                case LATENCY_COMPLETE:
                    // Once a latency run is complete, we wait until the next
                    // phase or until DONE.
                    continue work;
			}

            // PART 3: Execute work

			// TODO: Measuring latency when not rate limited is ... a little
            // weird because if you add more simultaneous clients, you will
            // increase latency (queue delay) but we do this anyway since it is
            // useful sometimes

            long start = pieceOfWork.getStartTime();

			TransactionType type = invalidTT;
            try {
                type = doWork(preState == State.MEASURE, pieceOfWork);
            } catch (IndexOutOfBoundsException e) {
                if (phase.isThroughputRun()) {
                    LOG.error("Thread tried executing disabled phase!");
                    throw e;
                }
                if (phase.id == this.wrkldState.getCurrentPhase().id) {
                    switch (preState) {
                        case WARMUP:
                        // Don't quit yet: we haven't even begun!
                            phase.resetSerial();
                            break;
                        case COLD_QUERY:
                        case MEASURE:
                            // The serial phase is over. Finish the run early.
                            wrkldState.signalLatencyComplete();
                            LOG.info("[Serial] Serial execution of all"
                                     + " transactions complete.");
                            break;
                        default:
                            throw e;
                    }
                }
            }

            // PART 4: Record results
			
<<<<<<< HEAD
			if (phase !=null && measure && type !=null) {
=======
>>>>>>> 0294891c
				long end = System.nanoTime();
            postState = wrkldState.getGlobalState();

            switch(postState) {
                case MEASURE:
                    // Non-serial measurement. Only measure if the state both
                    // before and after was MEASURE, and the phase hasn't
                    // changed, otherwise we're recording results for a query
                    // that either started during the warmup phase or ended
                    // after the timer went off.
                    if (preState == State.MEASURE && type != null
                        && this.wrkldState.getCurrentPhase().id == phase.id) {
                        latencies.addLatency(type.getId(), start, end, this.id
                                , phase.id);
                    }
                    if (phase.isLatencyRun())
                        this.wrkldState.startColdQuery();
                    break;
                case COLD_QUERY:
                    // No recording for cold runs, but next time we will since
                    // it'll be a hot run.
                    if (preState == State.COLD_QUERY)
                        this.wrkldState.startHotQuery();
                    break;
			}

            wrkldState.finishedWork();
		}

		tearDown(false);
	}

	/**
	 * Called in a loop in the thread to exercise the system under test.
	 * Each implementing worker should return the TransactionType handle that
	 * was executed.
	 * 
	 * @param llr
	 */
    protected final TransactionType doWork(boolean measure, SubmittedProcedure pieceOfWork) {
	    TransactionType next = null;
	    TransactionStatus status = TransactionStatus.RETRY; 
	    Savepoint savepoint = null;
	    final DatabaseType dbType = wrkld.getDBType();
	    final boolean recordAbortMessages = wrkld.getRecordAbortMessages();
	    
	    try {
    	    while (status == TransactionStatus.RETRY && this.wrkldState.getGlobalState() != State.DONE) {
                if (next == null) {
                    next = transactionTypes.getType(pieceOfWork.getType());
                }
    	        assert(next.isSupplemental() == false) :
    	            "Trying to select a supplemental transaction " + next;
    	        
        	    try {
        	        // For Postgres, we have to create a savepoint in order
        	        // to rollback a user aborted transaction
//        	        if (dbType == DatabaseType.POSTGRES) {
//        	            savepoint = this.conn.setSavepoint();
//        	            // if (LOG.isDebugEnabled())
//        	            LOG.info("Created SavePoint: " + savepoint);
//        	        }
        	        
        	        status = this.executeWork(next);
    	        // User Abort Handling
    	        // These are not errors
        	    } catch (UserAbortException ex) {
                    if (LOG.isDebugEnabled()) LOG.debug(next + " Aborted", ex);
                    
                    /* PAVLO */
                    if (recordAbortMessages) {
                        Histogram<String> error_h = this.txnAbortMessages.get(next);
                        if (error_h == null) {
                            error_h = new Histogram<String>();
                            this.txnAbortMessages.put(next, error_h);
                        }
                        error_h.put(StringUtil.abbrv(ex.getMessage(), 20));
                    }
                    
                    if (savepoint != null) {
                        this.conn.rollback(savepoint);
                    } else {
                        this.conn.rollback();
                    }
                    this.txnAbort.put(next);
                    break;
                    
                // Database System Specific Exception Handling
                } catch (SQLException ex) {
                                       
                    //TODO: Handle acceptable error codes for every DBMS     
                    LOG.debug(next+ " " +  ex.getMessage()+" "+ex.getErrorCode()+ " - " +ex.getSQLState());

                    this.txnErrors.put(next);
                    
                    if (savepoint != null) {
                        this.conn.rollback(savepoint);
                    } else {
                        this.conn.rollback();
                    }

                    if (ex.getSQLState() == null) {
                        continue;
                    }
                    else if (ex.getErrorCode() == 1213 && ex.getSQLState().equals("40001")) {
                        // MySQLTransactionRollbackException
                        continue;
                    } 
                    else if (ex.getErrorCode() == 1205 && ex.getSQLState().equals("41000")) {
                        // MySQL Lock timeout
                        continue;
                    } 
                    else if (ex.getErrorCode() == 1205 && ex.getSQLState().equals("40001")) {
                        // SQLServerException Deadlock
                        continue;
                    }
                    else if (ex.getErrorCode() == -911 && ex.getSQLState().equals("40001")) {
                        // DB2Exception Deadlock
                        continue;
                    } 
                    else if (ex.getErrorCode() == 0 && ex.getSQLState() != null && ex.getSQLState().equals("40001")) {
                        // Postgres serialization
                        continue;
                    } 
                    else if (ex.getErrorCode() == 8177 && ex.getSQLState().equals("72000")) {
                        // ORA-08177: Oracle Serialization
                        continue;
                    } 
                    else if (   (ex.getErrorCode() == 0 && ex.getSQLState().equals("57014"))
                        || (ex.getErrorCode() == -952 && ex.getSQLState().equals("57014")) // DB2
                       )
                    {
                        // Query cancelled by benchmark because we changed
                        // state. That's fine! We expected/caused this.
                        status = TransactionStatus.RETRY_DIFFERENT;
                        continue;
                    }
                    else if (ex.getErrorCode() == 0 && ex.getSQLState().equals("02000")) {
                        // No results returned. That's okay, we can proceed to
                        // a different query. But we should send out a warning,
                        // too, since this is unusual.
                        status = TransactionStatus.RETRY_DIFFERENT;
                        continue;
                    }
                    else {
                        // UNKNOWN: In this case .. Retry as well!
                        continue;
                        //FIXME Disable this for now
                        // throw ex;
                    }
                }
                finally {
                    switch (status) {
                        case SUCCESS:
                            this.txnSuccess.put(next);
                            LOG.debug("Executed a new invocation of " + next);
                            break;
                        case RETRY_DIFFERENT:
                            this.txnRetry.put(next);
                            return null;
                        case RETRY:
                            LOG.debug("Retrying transaction...");
                            continue;
                        default:
                            assert(false) :
                                String.format("Unexpected status '%s' for %s", status, next);
                    } // SWITCH
                }

    	    } // WHILE
	    } catch (SQLException ex) {
            throw new RuntimeException(String.format("Unexpected error in %s when executing %s [%s]",
                                                     this.getName(), next, dbType), ex);
        } 
        
        return (next);
	}

	/**
	 * Optional callback that can be used to initialize the Worker
	 * right before the benchmark execution begins
	 */
	protected void initialize() {
	   // The default is to do nothing 
	}
	
    /**
     * Invoke a single transaction for the given TransactionType
     * @param txnType
     * @return TODO
     * @throws UserAbortException TODO
     * @throws SQLException TODO
     */
	protected abstract TransactionStatus executeWork(TransactionType txnType) throws UserAbortException, SQLException;
	
	/**
	 * Called at the end of the test to do any clean up that may be
	 * required.
	 * @param error TODO
	 */
	public void tearDown(boolean error) {
		try {
			conn.close();
		} catch (SQLException e) {
			LOG.warn("No connection to close");
		}
	}

	public void initializeState() {
	    assert (this.wrkldState == null);
	    this.wrkldState = this.wrkld.getWorkloadState();
	}
}<|MERGE_RESOLUTION|>--- conflicted
+++ resolved
@@ -280,10 +280,6 @@
 
             // PART 4: Record results
 			
-<<<<<<< HEAD
-			if (phase !=null && measure && type !=null) {
-=======
->>>>>>> 0294891c
 				long end = System.nanoTime();
             postState = wrkldState.getGlobalState();
 
